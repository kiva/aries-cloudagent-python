--- conflicted
+++ resolved
@@ -271,13 +271,9 @@
         return credential_json, credential_revocation_id
 
     async def revoke_credentials(
-<<<<<<< HEAD
         self, revoc_reg_id: str, tails_file_path: str, cred_revoc_ids: Sequence[str]
     ) -> (str, Sequence[str]):
-=======
-            self, revoc_reg_id: str, tails_file_path: str, cred_revoc_ids: Sequence[str]
-    ) -> str:
->>>>>>> f6d95a0a
+
         """
         Revoke a set of credentials in a revocation registry.
 
@@ -348,7 +344,6 @@
         )
 
     async def create_and_store_revocation_registry(
-<<<<<<< HEAD
         self,
         origin_did: str,
         cred_def_id: str,
@@ -356,16 +351,6 @@
         tag: str,
         max_cred_num: int,
         tails_base_path: str,
-=======
-            self,
-            origin_did: str,
-            cred_def_id: str,
-            revoc_def_type: str,
-            tag: str,
-            max_cred_num: int,
-            tails_base_path: str,
-            issuance_type: str = None,
->>>>>>> f6d95a0a
     ) -> Tuple[str, str, str]:
         """
         Create a new revocation registry and store it in the wallet.
