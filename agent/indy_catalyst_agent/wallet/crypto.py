--- conflicted
+++ resolved
@@ -123,13 +123,8 @@
     sender_vk = unpacked["sender"]
     nonce = b64_to_bytes(unpacked["nonce"])
     enc_message = b64_to_bytes(unpacked["msg"])
-<<<<<<< HEAD
-
-    message = pysodium.crypto_box_open(enc_message, nonce, pk, sk)
-=======
     sender_pk = pysodium.crypto_sign_pk_to_box_pk(b58_to_bytes(sender_vk))
     message = pysodium.crypto_box_open(enc_message, nonce, sender_pk, sk)
->>>>>>> 13afafbe
     return message, sender_vk
 
 
